--- conflicted
+++ resolved
@@ -134,14 +134,10 @@
         for city in self.cities:
             self.cities_processor.add_keyword(city.name, city)
 
-<<<<<<< HEAD
         self.marker_processor = KeywordProcessor()
         self.marker_processor.add_keywords_from_list(self.marker_words)
 
-    def extract_addresses(self, ocr_result: OCRResult) -> List[JSONType]:
-=======
     def extract_addresses(self, content: Union[str, OCRResult]) -> List[RawInsight]:
->>>>>>> cd2e941e
         """Extract addresses from the given OCR result.
 
         Args:
@@ -159,12 +155,12 @@
 
         text = self.normalize_text(text)
         city_matches = self.find_city_names(text)
-        language = self.get_language(ocr_result)
+        # language = self.get_language(ocr_result)
 
         locations = []
         for city, blacklisted, city_start, city_end in city_matches:
             location = {
-                "language": language,
+                # "language": language,
                 "country_code": "fr",
                 "city": {
                     "name": city.name,
@@ -176,7 +172,6 @@
             location_start = city_start
             location_end = city_end
 
-<<<<<<< HEAD
             pc_match = self.find_nearby_postal_code(text, city, city_start, city_end)
             if pc_match is not None:
                 match_level, pc, pc_start, pc_end = pc_match
@@ -197,25 +192,7 @@
                 : min(len(text), location_end + self.text_extract_distance)
             ]
             location["text_extract"] = text_extract
-            locations.append(location)
-=======
-            pc, pc_start, pc_end = pc_match
-            address_start = min(city_start, pc_start) - self.text_extract_distance
-            address_end = max(city_end, pc_end) + self.text_extract_distance
-            text_extract = text[max(0, address_start) : min(len(text), address_end)]
-
-            locations.append(
-                RawInsight(
-                    type=InsightType.location,
-                    data={
-                        "country_code": "fr",
-                        "city_name": city.name,
-                        "postal_code": city.postal_code,
-                        "text_extract": text_extract,
-                    },
-                )
-            )
->>>>>>> cd2e941e
+            locations.append(RawInsight(type=InsightType.location, data=location))
 
         return locations
 
@@ -238,7 +215,12 @@
         return text
 
     @staticmethod
-<<<<<<< HEAD
+    def normalize_text(text: str) -> str:
+        text = text.lower()
+        text = strip_accents_ascii(text)
+        return text.replace("'", " ").replace("-", " ")
+
+    @staticmethod
     def get_language(ocr_result: OCRResult) -> Optional[str]:
         """Return the most probable language for the text of the `OCRResult`.
 
@@ -258,14 +240,6 @@
         return None if most_frequent == "null" else most_frequent
 
     def find_city_names(self, text: str) -> List[Tuple[City, bool, int, int]]:
-=======
-    def normalize_text(text: str) -> str:
-        text = text.lower()
-        text = strip_accents_ascii(text)
-        return text.replace("'", " ").replace("-", " ")
-
-    def find_city_names(self, text: str) -> List[Tuple[City, int, int]]:
->>>>>>> cd2e941e
         """Find all cities from the search set in the text.
 
         Args:
